--- conflicted
+++ resolved
@@ -6,12 +6,12 @@
 import com.conveyal.r5.common.GeometryUtils;
 import com.conveyal.r5.labeling.*;
 import com.conveyal.r5.point_to_point.builder.TNBuilderConfig;
-<<<<<<< HEAD
 import com.conveyal.r5.streets.EdgeStore.Edge;
+import com.vividsolutions.jts.geom.Coordinate;
 import com.vividsolutions.jts.geom.Envelope;
-=======
-import com.vividsolutions.jts.geom.*;
->>>>>>> 860beced
+import com.vividsolutions.jts.geom.Geometry;
+import com.vividsolutions.jts.geom.LineString;
+import com.vividsolutions.jts.geom.Point;
 import gnu.trove.list.TIntList;
 import gnu.trove.list.array.TIntArrayList;
 import gnu.trove.map.TIntIntMap;
@@ -77,13 +77,9 @@
     // Edge lists should be constructed after the fact from edges. This minimizes serialized size too.
     public transient List<TIntList> outgoingEdges;
     public transient List<TIntList> incomingEdges;
-<<<<<<< HEAD
-    private transient IntHashGrid spatialIndex = new IntHashGrid();
-=======
     public transient IntHashGrid spatialIndex = new IntHashGrid();
-    //Key is street vertex ID value is BikeRentalStation (with name, number of bikes, spaces id etc.)
+    // Key is street vertex index, value is BikeRentalStation (with name, number of bikes, spaces id etc.)
     public TIntObjectMap<BikeRentalStation> bikeRentalStationMap;
->>>>>>> 860beced
 
     private transient TraversalPermissionLabeler permissions = new USTraversalPermissionLabeler(); // TODO don't hardwire to US
     private transient LevelOfTrafficStressLabeler stressLabeler = new LevelOfTrafficStressLabeler();
@@ -236,14 +232,8 @@
         }
 
         LOG.info("Done making street edges.");
-<<<<<<< HEAD
         LOG.info("Made {} vertices and {} edges.", vertexStore.getVertexCount(), edgeStore.nEdges());
-=======
-
-        LOG.info("Made {} vertices and {} edges.", vertexStore.getVertexCount(), edgeStore.nEdges);
         LOG.info("Found {} P+R node candidates", parkAndRideNodes.size());
-
->>>>>>> 860beced
 
         // need edge lists to apply intersection costs
         buildEdgeLists();
@@ -406,7 +396,7 @@
             v.seek(vidx);
             v.setFlag(VertexStore.VertexFlag.PARK_AND_RIDE);
 
-            int target = getOrCreateVertexNear(node.getLat(), node.getLon(), 500, true);
+            int target = getOrCreateVertexNear(node.getLat(), node.getLon());
             EdgeStore.Edge created = edgeStore.addStreetPair(vidx, target, 1, -1);
 
             // allow link edges to be traversed by all, access is controlled by connected edges
@@ -867,7 +857,7 @@
 
         typeOfEdgeLabeler.label(way, forwardFlags, backFlags);
 
-        EdgeStore.Edge newEdge = edgeStore.addStreetPair(beginVertexIndex, endVertexIndex, edgeLengthMillimeters, osmID);
+        Edge newEdge = edgeStore.addStreetPair(beginVertexIndex, endVertexIndex, edgeLengthMillimeters, osmID);
         // newEdge is first pointing to the forward edge in the pair.
         // Geometries apply to both edges in a pair.
         newEdge.setGeometry(nodes);
@@ -885,7 +875,7 @@
         LOG.info("Indexing streets...");
         spatialIndex = new IntHashGrid();
         // Skip by twos, we only need to index forward (even) edges. Their odd companions have the same geometry.
-        EdgeStore.Edge edge = edgeStore.getCursor();
+        Edge edge = edgeStore.getCursor();
         for (int e = 0; e < edgeStore.nEdges(); e += 2) {
             edge.seek(e);
             spatialIndex.insert(edge.getGeometry(), e);
@@ -945,7 +935,7 @@
             outgoingEdges.add(new TIntArrayList(4));
             incomingEdges.add(new TIntArrayList(4));
         }
-        EdgeStore.Edge edge = edgeStore.getCursor();
+        Edge edge = edgeStore.getCursor();
         while (edge.advance()) {
             outgoingEdges.get(edge.getFromVertex()).add(edge.edgeIndex);
             incomingEdges.get(edge.getToVertex()).add(edge.edgeIndex);
@@ -983,7 +973,7 @@
         }
         // We have a linking site on a street edge. Find or make a suitable vertex at that site.
         // It is not necessary to retain the original Edge cursor object inside findSplit, one object instantiation is harmless.
-        EdgeStore.Edge edge = edgeStore.getCursor(split.edge);
+        Edge edge = edgeStore.getCursor(split.edge);
 
         // Check for cases where we don't need to create a new vertex:
         // The linking site is very near an intersection, or the edge is reached end-wise.
@@ -1014,31 +1004,19 @@
             // We must be applying a scenario, and this edge is part of the baseline graph shared between threads.
             // Preserve the existing edge pair, creating a new edge pair to lead up to the split.
             // The new edge will be added to the edge lists later (the edge lists are a transient index).
-<<<<<<< HEAD
             // We don't add it to the spatial index, which is shared between all threads. TODO include all temp edges in every spatial index query result.
-            EdgeStore.Edge newEdge0 = edgeStore.addStreetPair(edge.getFromVertex(), newVertexIndex, split.distance0_mm);
-=======
             EdgeStore.Edge newEdge0 = edgeStore.addStreetPair(edge.getFromVertex(), newVertexIndex, split.distance0_mm, edge.getOSMID());
-            spatialIndex.insert(newEdge0.getEnvelope(), newEdge0.edgeIndex);
->>>>>>> 860beced
             // Copy the flags and speeds for both directions, making the new edge like the existing one.
             newEdge0.copyPairFlagsAndSpeeds(edge);
         }
         // Make a new bidirectional edge pair for the segment after the split.
         // The new edge will be added to the edge lists later (the edge lists are a transient index).
-<<<<<<< HEAD
-        EdgeStore.Edge newEdge1 = edgeStore.addStreetPair(newVertexIndex, oldToVertex, split.distance1_mm);
+        EdgeStore.Edge newEdge1 = edgeStore.addStreetPair(newVertexIndex, oldToVertex, split.distance1_mm, edge.getOSMID());
         // Copy the flags and speeds for both directions, making the new edge1 like the existing edge.
-=======
-        EdgeStore.Edge newEdge1 = edgeStore.addStreetPair(newVertexIndex, oldToVertex, split.distance1_mm, edge.getOSMID());
-        spatialIndex.insert(newEdge1.getEnvelope(), newEdge1.edgeIndex);
-        // Copy the flags and speeds for both directions, making the new edge like the existing one.
->>>>>>> 860beced
         newEdge1.copyPairFlagsAndSpeeds(edge);
         if (!edgeStore.isProtectiveCopy()) {
             spatialIndex.insert(newEdge1.getEnvelope(), newEdge1.edgeIndex);
         }
-
         // Return the splitter vertex ID
         return newVertexIndex;
     }
@@ -1048,7 +1026,7 @@
     public int splitEdge(Split split) {
         // We have a linking site. Find or make a suitable vertex at that site.
         // Retaining the original Edge cursor object inside findSplit is not necessary, one object creation is harmless.
-        EdgeStore.Edge edge = edgeStore.getCursor(split.edge);
+        Edge edge = edgeStore.getCursor(split.edge);
 
         // Check for cases where we don't need to create a new vertex (the edge is reached end-wise)
         if (split.distance0_mm < SNAP_RADIUS_MM || split.distance1_mm < SNAP_RADIUS_MM) {
@@ -1104,26 +1082,16 @@
      */
     public int createAndLinkVertex (double lat, double lon) {
         int stopVertex = vertexStore.addVertex(lat, lon);
-<<<<<<< HEAD
         int streetVertex = getOrCreateVertexNear(lat, lon);
-        Edge e = edgeStore.addStreetPair(stopVertex, streetVertex, 1); // TODO maybe link edges should have a length.
+        if (streetVertex == -1) {
+            return -1; // Unlinked
+        }
+        // TODO maybe link edges should have a length.
+        // Set OSM way ID is -1 because this edge is not derived from any OSM way.
+        Edge e = edgeStore.addStreetPair(stopVertex, streetVertex, 1, -1);
         // Allow all modes to traverse street-to-transit link edges.
         // In practice, mode permissions will be controlled by whatever street edges lead up to these link edges.
         e.allowAllModes(); // forward edge
-=======
-        int streetVertex = getOrCreateVertexNear(lat, lon, radiusMeters, destructive);
-
-        // unlinked
-        if (streetVertex == -1) return -1;
-
-        EdgeStore.Edge e = edgeStore.addStreetPair(stopVertex, streetVertex, 1, -1); // TODO maybe link edges should have a length.
-
-        // all permissions true, permissions are controlled by whatever leads into this edge.
-        e.setFlag(EdgeStore.EdgeFlag.ALLOWS_PEDESTRIAN);
-        e.setFlag(EdgeStore.EdgeFlag.ALLOWS_BIKE);
-        e.setFlag(EdgeStore.EdgeFlag.ALLOWS_CAR);
-        e.setFlag(EdgeStore.EdgeFlag.ALLOWS_WHEELCHAIR);
->>>>>>> 860beced
         e.advance();
         e.allowAllModes(); // backward edge
         return stopVertex;
@@ -1255,7 +1223,6 @@
         return outgoingEdges;
     }
 
-<<<<<<< HEAD
     public StreetLayer extendOnlyCopy () {
         return null;
     }
@@ -1264,7 +1231,7 @@
         return this.edgeStore.isProtectiveCopy();
     }
 
-=======
+    // FIXME radiusMeters is now set project-wide
     public void associateBikeSharing(TNBuilderConfig tnBuilderConfig, int radiusMeters) {
         LOG.info("Builder file:{}", tnBuilderConfig.bikeRentalFile);
         BikeRentalBuilder bikeRentalBuilder = new BikeRentalBuilder(new File(tnBuilderConfig.bikeRentalFile));
@@ -1273,7 +1240,7 @@
         LOG.info("Bike rental stations:{}", bikeRentalStations.size());
         int numAddedStations = 0;
         for (BikeRentalStation bikeRentalStation: bikeRentalStations) {
-            int streetVertexIndex = getOrCreateVertexNear(bikeRentalStation.lat, bikeRentalStation.lon, radiusMeters, true);
+            int streetVertexIndex = getOrCreateVertexNear(bikeRentalStation.lat, bikeRentalStation.lon);
             if (streetVertexIndex > -1) {
                 numAddedStations++;
                 VertexStore.Vertex vertex = vertexStore.getCursor(streetVertexIndex);
@@ -1293,5 +1260,5 @@
         public long node;
         public long backWay;
     }
->>>>>>> 860beced
+
 }