package com.conveyal.r5.streets;

import com.conveyal.r5.api.util.LegMode;
import com.conveyal.r5.common.SphericalDistanceLibrary;
import com.conveyal.r5.point_to_point.builder.PointToPointQuery;
import com.conveyal.r5.profile.StreetMode;
import com.conveyal.r5.profile.ProfileRequest;
import com.conveyal.r5.transit.TransitLayer;
import com.conveyal.r5.util.TIntObjectHashMultimap;
import com.conveyal.r5.util.TIntObjectMultimap;
import gnu.trove.iterator.TIntIterator;
<<<<<<< HEAD
import com.conveyal.r5.transit.TransportNetwork;
import gnu.trove.list.TIntList;
import gnu.trove.list.array.TIntArrayList;
=======
>>>>>>> fa2032e9
import gnu.trove.map.TIntIntMap;
import gnu.trove.map.TIntObjectMap;
import gnu.trove.map.hash.TIntIntHashMap;
import gnu.trove.map.hash.TIntObjectHashMap;
import org.apache.commons.math3.util.FastMath;
import org.slf4j.Logger;
import org.slf4j.LoggerFactory;

import java.io.*;
import java.util.*;

/**
 * This routes over the street layer of a TransitNetwork.
 * It is a throw-away calculator object that retains routing state and after the search is finished.
 * Additional functions are called to retrieve the routing results from that state.
 */
public class StreetRouter {

    private static final Logger LOG = LoggerFactory.getLogger(StreetRouter.class);

    private static final boolean DEBUG_OUTPUT = false;

    public static final int ALL_VERTICES = -1;

    public final StreetLayer streetLayer;

    /**
     * True if this is transitStop search
     *
     * This will stop search when maxStop stops will be found
     * or before if queue is empty or time/distance limit is tripped
     */
    public boolean transitStopSearch = false;

    /**
     * non null if this is search for vertices with specific flags AKA bike share or Park ride
     *
     * This will stop the search when maxVertices are found
     * or before if queue is empty or time/distance limit is tripped
     */
    public VertexStore.VertexFlag flagSearch = null;

    /**
     * How many transit stops should we find
     */
    public int maxTransitStops = PointToPointQuery.MAX_ACCESS_STOPS;

    /**
     * How many vertices with flags should we find
     */
    public int maxVertices = 20;

    // TODO don't hardwire drive-on-right
    private TurnCostCalculator turnCostCalculator;

    // These are used for scaling coordinates in approximate distance calculations.
    // The lon value must be properly scaled to underestimate in the region where we're routing.
    private static final double MM_PER_DEGREE_LAT_FIXED =
            (SphericalDistanceLibrary.EARTH_CIRCUMFERENCE_METERS * 1000) / (360 * VertexStore.FIXED_FACTOR);
    private double millimetersPerDegreeLonFixed;
    private double maxSpeedSecondsPerMillimeter;

    /**
     * It uses all nonzero limit as a limit whichever gets hit first
     * For example if distanceLimitMeters &gt; 0 it is used as a limit. But if it isn't
     * timeLimitSeconds is used if it is bigger then 0. If both limits are 0 or both are set
     * warning is shown and both are used.
     */
    public int distanceLimitMeters = 0;
    public int timeLimitSeconds = 0;

    /** What routing variable (weight, distance, etc.) should be used in the dominance function? */
    public State.RoutingVariable dominanceVariable = State.RoutingVariable.WEIGHT;

    /**
     * Store the best state at the end of each edge. We store states at the ends of edges, rather than at vertices, so
     * that we can apply turn costs. You can't apply turn costs (which are vertex costs) when you are storing a single state
     * per vertex, because the vertex cost is not applied until leaving the vertex. This means that a state that must make
     * an expensive U-turn to reach the destination may beat out a state that is slightly less costly _at that vertex_ but
     * will complete the search with a cheap straight-through movement. We use the ends rather than the beginnings of edges
     * to avoid state proliferation (otherwise after traversing an edge you'd have to create states, many of which would
     * be dominated pretty quickly, for every outgoing edge at the to vertex).
     *
     * Storing states per edge is mathematically equivalent to creating a so-called edge-based graph in which all of the
     * street segments have been represented as nodes and all of the intersections/turn possibilities as edges, but that
     * is a very theoretical view and creates a semantic nightmare because it's hard to think about nodes that represent
     * things with dimension (not to mention never being sure whether you're talking about the original, standard graph
     * or the transformed, edge-based graph). We had a nightmarish time trying to keep this straight in OTP, and eventually
     * removed it. Using edge-based graphs to represent turn costs/restrictions is documented at http://geo.fsv.cvut.cz/gdata/2013/pin2/d/dokumentace/line_graph_teorie.pdf
     *
     * This would seem to obviate the need to have incomparable states at all, but it in fact does not, because of the existence
     * of complex turn restrictions that have via ways. This could be a simple U-turn on a dual carriageway, but could also be
     * something more complex (no right turn after left &c.). In these cases, we still have to have incomparable states when
     * we are partway through the restriction.
     *
     * When determining the weight at a vertex, one should just grab all the incoming edges, and take the minimum. However,
     * it's a bit more complicated to properly determine the time/weight at a split, because of turn costs. Suppose that
     * the best state at a particular vertex require a left turn onto the split edge; it is important to apply that left
     * turn costs. Even more important is to make sure that the split edge is not the end of a restricted turn; if it is,
     * one must reach the split via an alternate state.
     */
    // TODO we might be able to make this more efficient by taking advantage of the fact that we almost always have a
    // single state per edge (the only time we don't is when we're in the middle of a turn restriction).
    TIntObjectMultimap<State> bestStatesAtEdge = new TIntObjectHashMultimap<>();

    // The sort order of the priority queue uses the specified routing dominance variable.
    PriorityQueue<State> queue = new PriorityQueue<>(
            (s0, s1) -> (s0.getRoutingVariable(dominanceVariable) + s0.heuristic) -
                        (s1.getRoutingVariable(dominanceVariable) + s1.heuristic));

    // If you set this to a non-negative number, the search will be directed toward the vertex with that index.
    public int toVertex = ALL_VERTICES;

    /** Set individual properties here, or an entirely new request */
    public ProfileRequest profileRequest = new ProfileRequest();

    /**
     * Mode of transport used in this search. This router requires a single mode, so it is up to the caller to
     * disentangle the modes set in the profile request.
     */
    public StreetMode streetMode = StreetMode.WALK;

    // Allows supplying callbacks for monitoring search progress for debugging and visualization purposes.
    private RoutingVisitor routingVisitor;

    private Split originSplit;

    private Split destinationSplit;

    // The best known value of the chosen dominance variable at the destination, used to prune the search.
    private int bestValueAtDestination = Integer.MAX_VALUE;

    /**
     * The preceding StreetRouter in a multi-router search.
     * For example if we are searching for P+R we need 2 street searches:
     * First driving from the origin to all car parks, then from all the car parks to nearby transit stops.
     * Recording the first street router in the second one allows reconstructing paths in the response.
     **/
    public StreetRouter previousRouter;

    /**
     * Supply a RoutingVisitor to track search progress for debugging.
     */
    public void setRoutingVisitor(RoutingVisitor routingVisitor) {
        this.routingVisitor = routingVisitor;
    }

    /**
     * Currently used for debugging snapping to vertices
     * TODO: API should probably be nicer
     * setOrigin on split or setOrigin that would return split
     */
    public Split getOriginSplit() {
        return originSplit;
    }

    /**
     * This uses stops found in {@link StopVisitor} if transitStopSearch is true
     * and DOESN'T search in found states for stops
     *
     * @return a map from transit stop indexes to their distances from the origin.
     * Note that the TransitLayer contains all the information about which street vertices are transit stops.
     */
    public TIntIntMap getReachedStops() {
        if (transitStopSearch && routingVisitor instanceof StopVisitor) {
            return ((StopVisitor) routingVisitor).getStops();
        }
        TIntIntMap result = new TIntIntHashMap();
        TransitLayer transitLayer = streetLayer.parentNetwork.transitLayer;
        transitLayer.stopForStreetVertex.forEachEntry((streetVertex, stop) -> {
            if (streetVertex == -1) return true;
            State state = getStateAtVertex(streetVertex);
            // TODO should this be time?
            if (state != null) result.put(stop, state.getRoutingVariable(dominanceVariable));
            return true; // continue iteration
        });
        return result;
    }

    /**
     * Return a map where the keys are all the reached vertices, and the values are their distances from the origin
     * (as used in the chosen dominance function).
     */
    public TIntIntMap getReachedVertices () {
        TIntIntMap result = new TIntIntHashMap();
        EdgeStore.Edge e = streetLayer.edgeStore.getCursor();
        bestStatesAtEdge.forEachEntry((eidx, states) -> {
            if (eidx < 0) return true;

            State state = states.stream()
                    .reduce((s0, s1) -> s0.getRoutingVariable(dominanceVariable) < s1.getRoutingVariable(dominanceVariable) ? s0 : s1).get();
            e.seek(eidx);
            int vidx = e.getToVertex();

            if (!result.containsKey(vidx) || result.get(vidx) > state.getRoutingVariable(dominanceVariable))
                result.put(vidx, state.getRoutingVariable(dominanceVariable));

            return true; // continue iteration
        });
        return result;
    }

    /**
     * Uses states found in {@link VertexFlagVisitor} if flagSearch is for the same flag as requested one
     * and DOESN't search in found states for found vertices
     *
     * @return a map where all the keys are vertex indexes with the particular flag and all the values are states.
     */
    public TIntObjectMap<State> getReachedVertices (VertexStore.VertexFlag flag) {
        if (flagSearch == flag && routingVisitor instanceof VertexFlagVisitor) {
            return ((VertexFlagVisitor) routingVisitor).getVertices();
        }
        TIntObjectMap<State> result = new TIntObjectHashMap<>();
        EdgeStore.Edge e = streetLayer.edgeStore.getCursor();
        VertexStore.Vertex v = streetLayer.vertexStore.getCursor();
        bestStatesAtEdge.forEachEntry((eidx, states) -> {
            if (eidx < 0) return true;

            State state = states.stream().reduce((s0, s1) ->
                    s0.getRoutingVariable(dominanceVariable) < s1.getRoutingVariable(dominanceVariable) ? s0 : s1).get();
            e.seek(eidx);
            int vidx = e.getToVertex();
            v.seek(vidx);

            if (v.getFlag(flag)) {
                if (!result.containsKey(vidx) || result.get(vidx).getRoutingVariable(dominanceVariable) >
                                                            state.getRoutingVariable(dominanceVariable)) {
                    result.put(vidx, state);
                }
            }

            return true; // continue iteration
        });
        return result;
    }

    public StreetRouter (StreetLayer streetLayer) {
        this.streetLayer = streetLayer;
        // TODO one of two things: 1) don't hardwire drive-on-right, or 2) https://en.wikipedia.org/wiki/Dagen_H
        this.turnCostCalculator = new TurnCostCalculator(streetLayer, true);
    }

    /**
     * Finds closest vertex which has streetMode permissions
     *
     * @param lat Latitude in floating point (not fixed int) degrees.
     * @param lon Longitude in flating point (not fixed int) degrees.
     * @return true if edge was found near wanted coordinate
     */
    public boolean setOrigin (double lat, double lon) {
        Split split = streetLayer.findSplit(lat, lon, StreetLayer.LINK_RADIUS_METERS, streetMode);
        if (split == null) {
            LOG.info("No street was found near the specified origin point of {}, {}.", lat, lon);
            return false;
        }
        originSplit = split;
        bestStatesAtEdge.clear();
        queue.clear();
        // from vertex is at end of back edge. Set edge correctly so that turn restrictions/costs are applied correctly
        // at the origin.
        State startState0 = new State(split.vertex0, split.edge + 1, streetMode);
        State startState1 = new State(split.vertex1, split.edge, streetMode);
        EdgeStore.Edge  edge = streetLayer.edgeStore.getCursor(split.edge);
        // Uses weight based on distance from end vertices and speed on edge which depends on transport mode
        float speedms = edge.calculateSpeed(profileRequest, streetMode);
        startState1.weight = (int) ((split.distance1_mm / 1000) / speedms);
        edge.advance();
        //speed can differ in different directions
        speedms = edge.calculateSpeed(profileRequest, streetMode);
        startState0.weight = (int) ((split.distance0_mm / 1000) / speedms);

        // NB not adding to bestStates, as it will be added when it comes out of the queue
        queue.add(startState0);
        queue.add(startState1);
        bestStatesAtEdge.put(startState0.backEdge, startState0);
        bestStatesAtEdge.put(startState1.backEdge, startState1);
        return true;
    }

    public void setOrigin (int fromVertex) {
        bestStatesAtEdge.clear();
        queue.clear();

        // NB backEdge of -1 is no problem as it is a special case that indicates that the origin was a vertex.
        State startState = new State(fromVertex, -1, streetMode);
        queue.add(startState);
    }

    /**
     * Adds multiple origins.
     *
     * Each state is one origin. Weight, durationSeconds and distance is copied from state.
     * If legMode is LegMode.BICYCLE_RENT state.isBikeShare is set to true
     *
     * @param previousStates map of bikeshares/P+Rs vertexIndexes and states Return of {@link #getReachedVertices(VertexStore.VertexFlag)}}
     * @param switchTime How many s is added to state time (this is used when switching modes, renting bike, parking a car etc.)
     * @param switchCost This is added to the weight and is a cost of switching modes
     * @param legMode What origin search is this bike share or P+R
     */
    public void setOrigin(TIntObjectMap<State> previousStates, int switchTime, int switchCost, LegMode legMode) {
        bestStatesAtEdge.clear();
        queue.clear();

        previousStates.forEachEntry((vertexIdx, previousState) -> {
            // backEdge needs to be unique for each start state or they will wind up dominating each other.
            // subtract 1 from -vertexIdx because -0 == 0
            State state = new State(vertexIdx, previousState.backEdge, streetMode);
            state.weight = previousState.weight+switchCost;
            state.durationSeconds = previousState.durationSeconds;
            state.incrementTimeInSeconds(switchTime);
            if (legMode == LegMode.BICYCLE_RENT) {
                state.isBikeShare = true;
            }
            state.distance = previousState.distance;
            if (!isDominated(state)) {
                bestStatesAtEdge.put(state.backEdge, state);
                queue.add(state);
            }
            return true;
        });

    }

    /**
     * Finds closest vertex which has streetMode permissions
     *
     * @param lat Latitude in floating point (not fixed int) degrees.
     * @param lon Longitude in flating point (not fixed int) degrees.
     * @return true if edge was found near wanted coordinate
     */
    public boolean setDestination (double lat, double lon) {
        this.destinationSplit = streetLayer.findSplit(lat, lon, StreetLayer.LINK_RADIUS_METERS, streetMode);
        return this.destinationSplit != null;
    }

    public void setDestination (Split split) {
        this.destinationSplit = split;
    }

    /**
     * Call one of the setOrigin functions first before calling route().
     *
     * It uses all nonzero limit as a limit whichever gets hit first
     * For example if distanceLimitMeters &gt; 0 it is used a limit. But if it isn't
     * timeLimitSeconds is used if it is bigger then 0. If both limits are 0 or both are set
     * warning is shown and both are used.
     */
    public void route () {

        long startTime = System.currentTimeMillis();

        final int distanceLimitMm;
        //This is needed otherwise timeLimitSeconds gets changed and
        // on next call of route on same streetRouter wrong warnings are returned
        // (since timeLimitSeconds is MAX_INTEGER not 0)
        // FIXME this class is supposed to be throw-away, should we be reusing instances at all? change this variable name to be clearer.
        final int tmpTimeLimitSeconds;

        // Set up goal direction.
        if (destinationSplit != null) {
            // This search has a destination, so enable A* goal direction.
            // To speed up the distance calculations that are part of the A* heuristic, we precalculate some factors.
            // We want to scale X distances by the cosine of the higher of the two latitudes to underestimate distances,
            // as required for the A* heuristic to be admissible.
            // TODO this should really use the max latitude of the whole street layer.
            int maxAbsLatFixed = Math.max(Math.abs(destinationSplit.fixedLat), Math.abs(originSplit.fixedLat));
            double maxAbsLatRadians = Math.toRadians(VertexStore.fixedDegreesToFloating(maxAbsLatFixed));
            millimetersPerDegreeLonFixed = MM_PER_DEGREE_LAT_FIXED * Math.cos(maxAbsLatRadians);
            // FIXME account for speeds of individual street segments, not just speed in request
            double maxSpeedMetersPerSecond = profileRequest.getSpeed(streetMode);
            // Car speed is currently often unspecified in the request and defaults to zero.
            if (maxSpeedMetersPerSecond == 0) maxSpeedMetersPerSecond = 36.11; // 130 km/h
            maxSpeedSecondsPerMillimeter = 1 / (maxSpeedMetersPerSecond * 1000);
        }

        if (distanceLimitMeters > 0) {
            // Distance in State is in millimeters. Distance limit is in meters, requiring a conversion.
            distanceLimitMm = distanceLimitMeters * 1000;
            if (dominanceVariable != State.RoutingVariable.DISTANCE_MILLIMETERS) {
                LOG.warn("Setting a distance limit when distance is not the dominance function, this is a resource limiting issue and paths may be incorrect.");
            }
        } else {
            // There is no distance limit. Set it to the largest possible value to allow routing to progress.
            distanceLimitMm = Integer.MAX_VALUE;
        }

        if (timeLimitSeconds > 0) {
            tmpTimeLimitSeconds = timeLimitSeconds;
            if (dominanceVariable != State.RoutingVariable.DURATION_SECONDS) {
                LOG.warn("Setting a time limit when time is not the dominance function, this is a resource limiting issue and paths may be incorrect.");
            }
        } else {
            // There is no time limit. Set it to the largest possible value to allow routing to progress.
            tmpTimeLimitSeconds = Integer.MAX_VALUE;
        }

        if (timeLimitSeconds > 0 && distanceLimitMeters > 0) {
            LOG.warn("Both distance limit of {}m and time limit of {}s are set in StreetRouter", distanceLimitMeters, timeLimitSeconds);
        } else if (timeLimitSeconds == 0 && distanceLimitMeters == 0) {
            LOG.debug("Distance and time limit are both set to 0 in StreetRouter. This means NO LIMIT in searching so the entire street graph will be explored. This can be slow.");
        } else if (distanceLimitMeters > 0) {
            LOG.debug("Using distance limit of {} meters", distanceLimitMeters);
        } else if (timeLimitSeconds > 0) {
            LOG.debug("Using time limit of {} sec", timeLimitSeconds);
        }

        if (queue.size() == 0) {
            LOG.warn("Routing without first setting an origin, no search will happen.");
        }

        PrintStream debugPrintStream = null;
        if (DEBUG_OUTPUT) {
            File debugFile = new File(String.format("street-router-debug.csv"));
            OutputStream outputStream;
            try {
                outputStream = new BufferedOutputStream(new FileOutputStream(debugFile));
            } catch (FileNotFoundException e) {
                throw new RuntimeException(e);
            }
            debugPrintStream = new PrintStream(outputStream);
            debugPrintStream.println("lat,lon,weight");
        }

        EdgeStore.Edge edge = streetLayer.edgeStore.getCursor();

        if (transitStopSearch) {
            routingVisitor = new StopVisitor(streetLayer, dominanceVariable, maxTransitStops, profileRequest.getMinTimeLimit(streetMode));
        } else if (flagSearch != null) {
            routingVisitor = new VertexFlagVisitor(streetLayer, dominanceVariable, flagSearch, maxVertices, profileRequest.getMinTimeLimit(streetMode));
        }
        while (!queue.isEmpty()) {
            State s0 = queue.poll();

            if (DEBUG_OUTPUT) {
                VertexStore.Vertex v = streetLayer.vertexStore.getCursor(s0.vertex);

                double lat = v.getLat();
                double lon = v.getLon();

                if (s0.backEdge != -1) {
                    EdgeStore.Edge e = streetLayer.edgeStore.getCursor(s0.backEdge);
                    v.seek(e.getFromVertex());
                    lat = (lat + v.getLat()) / 2;
                    lon = (lon + v.getLon()) / 2;
                }

                debugPrintStream.println(String.format("%.6f,%.6f,%d", v.getLat(), v.getLon(), s0.weight));
            }

            // The state coming off the priority queue may have been dominated by some other state that was produced
            // by traversing the same edge. Check that the state coming off the queue has not been dominated before
            // exploring it. States at the origin may have their backEdge set to a negative number to indicate that
            // they have no backEdge (were not produced by traversing an edge). Skip the check for those states.
            if (s0.backEdge >= 0 && !bestStatesAtEdge.get(s0.backEdge).contains(s0)) continue;

            // If the search has reached the destination, the state coming off the queue is the best way to get there.
            if (toVertex > 0 && toVertex == s0.vertex) break;

            // End the search if the state coming off the queue has exceeded the best-known cost to reach the destination.
            // TODO how important is this? How can this even happen? In a street search, is target pruning even effective?
            if (s0.getRoutingVariable(dominanceVariable) > bestValueAtDestination) break;

            // Hit RoutingVistor callbacks to monitor search progress.
            if (routingVisitor != null) {
                routingVisitor.visitVertex(s0);

                if (routingVisitor.shouldBreakSearch()) {
                    LOG.debug("{} routing visitor stopped search", routingVisitor.getClass().getSimpleName());
                    queue.clear();
                    break;
                }
            }

            // If this state is at the destination, figure out the cost at the destination and use it for target pruning.
            // TODO explain what "target pruning" is in this context and why we need it. It seems that this is mainly about traversing split streets.
            // By using getState(split) we include turn restrictions and turn costs.
            // We've already added this state to bestStates so getState will be correct.
            if (destinationSplit != null && (s0.vertex == destinationSplit.vertex0 || s0.vertex == destinationSplit.vertex1)) {
                State atDest = getState(destinationSplit);
                // atDest could be null even though we've found a nearby vertex because of a turn restriction
                if (atDest != null && bestValueAtDestination > atDest.getRoutingVariable(dominanceVariable)) {
                    bestValueAtDestination = atDest.getRoutingVariable(dominanceVariable);
                }
            }

<<<<<<< HEAD
            TIntList edgeList;
            if (profileRequest.reverseSearch) {
                edgeList = streetLayer.incomingEdges.get(s0.vertex);
            } else {
                edgeList = streetLayer.outgoingEdges.get(s0.vertex);
            }
            // explore edges leaving this vertex
            edgeList.forEach(eidx -> {
=======
            // Traverse all edges leading out of the vertex where this state is located.
            streetLayer.outgoingEdges.get(s0.vertex).forEach(eidx -> {
>>>>>>> fa2032e9
                edge.seek(eidx);
                State s1 = edge.traverse(s0, streetMode, profileRequest, turnCostCalculator);
                if (s1 != null && s1.distance <= distanceLimitMm && s1.getDurationSeconds() < tmpTimeLimitSeconds) {
                    if (!isDominated(s1)) {
                        // Calculate the heuristic (which involves a square root) only when the state is retained.
                        s1.heuristic = calcHeuristic(s1);
                        bestStatesAtEdge.put(s1.backEdge, s1);
                        queue.add(s1);
                    }
                }
                return true; // Iteration over the edge list should continue.
            });
        }
        if (DEBUG_OUTPUT) {
            debugPrintStream.close();
        }
        long routingTimeMsec = System.currentTimeMillis() - startTime;
        LOG.debug("Routing took {} msec", routingTimeMsec);
    }

    /**
     * Given a new state, check whether it is dominated by any existing state that resulted from traversing the
     * same edge. Side effect: Boot out any existing states that are dominated by the new one.
     */
    private boolean isDominated(State newState) {
        // States in turn restrictions are incomparable (don't dominate and aren't dominated by other states)
        // If the new state is not in a turn restriction, check whether it dominates any existing states and remove them.
        // Multimap returns empty list for missing keys.
        for (Iterator<State> it = bestStatesAtEdge.get(newState.backEdge).iterator(); it.hasNext(); ) {
            State existingState = it.next();
            if (dominates(existingState, newState)) {
                // If any existing state dominates the new one, bail out early and declare the new state dominated.
                // We want to check if the existing state dominates the new one before the other way around because
                // when states are equal, the existing one should win (and the special case for turn restrictions).
                return true;
            } else if (dominates(newState, existingState)) {
                it.remove();
            }
        }
        return false; // Nothing existing has dominated this new state: it's non-dominated.
    }

    /**
     * Provide an underestimate on the remaining distance/weight/time to the destination (the A* heuristic).
     */
    private int calcHeuristic (State state) {
        // If there's no destination, there's no goal direction. Zero is always a valid underestimate.
        if (destinationSplit == null) return 0;
        VertexStore.Vertex vertex = streetLayer.vertexStore.getCursor(state.vertex);
        int deltaLatFixed = destinationSplit.fixedLat - vertex.getFixedLat();
        int deltaLonFixed = destinationSplit.fixedLon - vertex.getFixedLon();
        double millimetersX = millimetersPerDegreeLonFixed * deltaLonFixed;
        double millimetersY = MM_PER_DEGREE_LAT_FIXED * deltaLatFixed;
        double distanceMillimeters = FastMath.sqrt(millimetersX * millimetersX + millimetersY * millimetersY);
        double estimate = distanceMillimeters;
        if (dominanceVariable != State.RoutingVariable.DISTANCE_MILLIMETERS) {
            // Calculate time in seconds to traverse this distance in a straight line.
            // Weight should always be greater than or equal to time in seconds.
            estimate *= maxSpeedSecondsPerMillimeter;
        }
        if (dominanceVariable == State.RoutingVariable.WEIGHT && streetMode == StreetMode.WALK) {
            estimate *= EdgeStore.WALK_RELUCTANCE_FACTOR;
        }
        return (int) estimate;
    }

    /**
     * @return true if s1 is better *or equal* to s2, otherwise return false.
     */
    private boolean dominates (State s1, State s2) {
        if (s1.turnRestrictions == null && s2.turnRestrictions == null) {
            // The simple case where neither state has turn restrictions.
            // Note this is <= rather than < because we want an existing state with the same weight to beat a new one.
            return s1.getRoutingVariable(dominanceVariable) <= s2.getRoutingVariable(dominanceVariable);
        }
        // At least one of the states has turn restrictions.
        // Generally, a state with turn restrictions cannot dominate another state and cannot be dominated.
        // However, if we make all turn-restricted states strictly incomparable we can get infinite loops with
        // adjacent turn restrictions, see #88.
        // So we make an exception that states with exactly the same turn restrictions dominate one another.
        // In practice, this means once we have a state with a certain set of turn restrictions, we don't allow any
        // more at the same location.
        if (s1.turnRestrictions != null && s2.turnRestrictions != null &&
            s1.turnRestrictions.size() == s2.turnRestrictions.size()) {
                boolean[] same = new boolean[]{true}; // Trick to circumvent java "effectively final" ridiculousness.
                s1.turnRestrictions.forEachEntry((ridx, pos) -> {
                    if (!s2.turnRestrictions.containsKey(ridx) || s2.turnRestrictions.get(ridx) != pos) same[0] = false;
                    return same[0]; // Continue iteration until a difference is discovered, then bail out.
                });
                if (same[0]) return true; // s1 dominates s2 because it has the same turn restrictions.
                // TODO shouldn't we add a test to see which one has the lower dominance variable, just to make this more principled?
                // As in: states are comparable only when they have the same set of turn restrictions.
        }
        // At least one of the states has turn restrictions. Neither dominates the other.
        return false;
    }

    /**
     * Get a single best state at the end of an edge.
     * There can be more than one state at the end of an edge due to turn restrictions
     */
    public State getStateAtEdge (int edgeIndex) {
        Collection<State> states = bestStatesAtEdge.get(edgeIndex);
        if (states.isEmpty()) {
            return null; // Unreachable
        }
        // Get the lowest weight, even if it's in the middle of a turn restriction.
        return states.stream().reduce((s0, s1) ->
                s0.getRoutingVariable(dominanceVariable) < s1.getRoutingVariable(dominanceVariable) ? s0 : s1).get();
    }

    /**
     * Get a single best state at a vertex. NB this should not be used for propagating to samples, as you need to apply
     * turn costs/restrictions during propagation.
     */
    public State getStateAtVertex (int vertexIndex) {
        State ret = null;

        TIntList edgeList;
        if (profileRequest.reverseSearch) {
            edgeList = streetLayer.outgoingEdges.get(vertexIndex);
        } else {
            edgeList = streetLayer.incomingEdges.get(vertexIndex);
        }

        for (TIntIterator it = edgeList.iterator(); it.hasNext();) {
            int eidx = it.next();

            State state = getStateAtEdge(eidx);

            if (state == null) continue;

            if (ret == null) ret = state;
            else if (ret.getRoutingVariable(dominanceVariable) > state.getRoutingVariable(dominanceVariable)) {
                ret = state;
            }
        }

        return ret;
    }

    public int getTravelTimeToVertex (int vertexIndex) {
        State state = getStateAtVertex(vertexIndex);
        return state != null ? state.durationSeconds : Integer.MAX_VALUE;
    }

    /**
     * Returns state with smaller weight to vertex0 or vertex1
     *
     * If state to only one vertex exists return that vertex.
     * If state to none of the vertices exists returns null
     * @param split
     * @return
     */
    public State getState(Split split) {
        // get all the states at all the vertices
        List<State> relevantStates = new ArrayList<>();

        EdgeStore.Edge e = streetLayer.edgeStore.getCursor(split.edge);

        TIntList edgeList;
        if (profileRequest.reverseSearch) {
            edgeList = streetLayer.outgoingEdges.get(split.vertex0);
        } else {
            edgeList = streetLayer.incomingEdges.get(split.vertex0);
        }

        for (TIntIterator it = edgeList.iterator(); it.hasNext();) {
            Collection<State> states = bestStatesAtEdge.get(it.next());
            // NB this needs a state to copy turn restrictions into. We then don't use that state, which is fine because
            // we don't need the turn restrictions any more because we're at the end of the search
            states.stream().filter(s -> e.canTurnFrom(s, new State(-1, split.edge, s)))
                    .map(s -> {
                        State ret = new State(-1, split.edge, s);
                        ret.streetMode = s.streetMode;

                        // figure out the turn cost
                        int turnCost = this.turnCostCalculator.computeTurnCost(s.backEdge, split.edge, s.streetMode);
                        int traversalCost = (int) Math.round(split.distance0_mm / 1000d / e.calculateSpeed(profileRequest, s.streetMode));

                        // TODO length of perpendicular
                        ret.incrementWeight(turnCost + traversalCost);
                        ret.incrementTimeInSeconds(turnCost + traversalCost);
                        ret.distance += split.distance0_mm;

                        return ret;
                    })
                    .forEach(relevantStates::add);
        }

        // advance to back edge
        e.advance();

        if (profileRequest.reverseSearch) {
            edgeList = streetLayer.outgoingEdges.get(split.vertex1);
        } else {
            edgeList = streetLayer.incomingEdges.get(split.vertex1);
        }

        for (TIntIterator it = edgeList.iterator(); it.hasNext();) {
            Collection<State> states = bestStatesAtEdge.get(it.next());
            states.stream().filter(s -> e.canTurnFrom(s, new State(-1, split.edge + 1, s)))
                    .map(s -> {
                        State ret = new State(-1, split.edge + 1, s);
                        ret.streetMode = s.streetMode;

                        // figure out the turn cost
                        int turnCost = this.turnCostCalculator.computeTurnCost(s.backEdge, split.edge + 1, s.streetMode);
                        int traversalCost = (int) Math.round(split.distance1_mm / 1000d / e.calculateSpeed(profileRequest, s.streetMode));
                        ret.distance += split.distance1_mm;

                        // TODO length of perpendicular
                        ret.incrementWeight(turnCost + traversalCost);
                        ret.incrementTimeInSeconds(turnCost + traversalCost);

                        return ret;
                    })
                    .forEach(relevantStates::add);
        }

        return relevantStates.stream()
                .reduce((s0, s1) -> s0.getRoutingVariable(dominanceVariable) < s1.getRoutingVariable(dominanceVariable) ? s0 : s1)
                .orElse(null);
    }

    public Split getDestinationSplit() {
        return destinationSplit;
    }

    /**
     * Given the geographic coordinates of a starting point...
     * Returns the State with the smaller weight to vertex0 or vertex1
     * TODO explain what this is for.
     *
     * First split is called with streetMode Mode
     *
     * If state to only one vertex exists return that vertex.
     * If state to none of the vertices exists returns null
     * @return
     */
    public State getState(double lat, double lon) {
        Split split = streetLayer.findSplit(lat, lon, StreetLayer.LINK_RADIUS_METERS, streetMode);
        if (split == null) {
            LOG.info("No street was found near the specified origin point of {}, {}.", lat, lon);
            return null;
        }
        return getState(split);
    }

    public static class State implements Cloneable {
        public int vertex;
        public int weight;
        public int backEdge;

        //In simple search both those variables have same values
        //But in complex search (P+R, Bike share) first variable have duration of all the legs
        //and second, duration only in this leg
        //this is used for limiting search time in VertexFlagVisitor
        protected int durationSeconds;
        protected int durationFromOriginSeconds;
        //Distance in mm
        public int distance;
<<<<<<< HEAD
        public int idx;
        public Mode mode;
=======
        public StreetMode streetMode;
>>>>>>> fa2032e9
        public State backState; // previous state in the path chain
        public boolean isBikeShare = false; //is true if vertex in this state is Bike sharing station where mode switching occurs
        public int heuristic = 0; // Underestimate of remaining weight to the destination.

        /**
         * All turn restrictions this state is currently passing through.
         * The values are how many edges of a turn restriction have been traversed so far,
         * keyed on the turn restriction index.
         * If the value is 1 we have traversed only the from edge, etc.
         */
        public TIntIntMap turnRestrictions;

        public State(int atVertex, int viaEdge, State backState) {
            this.vertex = atVertex;
            this.backEdge = viaEdge;
            //Note here it can happen that back state has edge with negative index
            //This means that this state was created from vertex and can be skipped in display
            //but it is necessary in bike sharing and P+R to combine WALK and BIKE/CAR parts+
            this.backState = backState;
            this.distance = backState.distance;
            this.durationSeconds = backState.durationSeconds;
            this.durationFromOriginSeconds = backState.durationFromOriginSeconds;
            this.weight = backState.weight;
            this.idx = backState.idx+1;
        }

        public State(int atVertex, int viaEdge, StreetMode streetMode) {
            this.vertex = atVertex;
            this.backEdge = viaEdge;
            this.backState = null;
            this.distance = 0;
            this.streetMode = streetMode;
            this.durationSeconds = 0;
<<<<<<< HEAD
            this.idx = 0;
        }

        protected State clone() {
            State ret;
            try {
                ret = (State) super.clone();
            } catch (CloneNotSupportedException e) {
                throw new IllegalStateException("This is not happening");
            }
            return ret;
        }

        /**
         * Reverses order of states in arriveBy=true searches. Because start and target are reversed there
         * @param transportNetwork this is used for getting from/to vertex in backEdge
         * @return last edge in reversed order
         */
        public State reverse(TransportNetwork transportNetwork) {
            State orig = this;
            State ret = orig.reversedClone();
            int edge = -1;
            while (orig.backState != null) {
                //LOG.info("START ORIG:{} RET:{}", orig, ret);
                edge = orig.backEdge;
                State child = ret.clone();
                child.backState = ret;
                child.backEdge = edge;
                boolean traversingBackward = false;
                EdgeStore.Edge origBackEdge = transportNetwork.streetLayer.edgeStore.getCursor(orig.backEdge);
                if (origBackEdge.getFromVertex() == origBackEdge.getToVertex()
                    && ret.vertex == origBackEdge.getFromVertex()) {
                    traversingBackward = true;
                    child.vertex = origBackEdge.getToVertex();
                    //LOG.info("Case 1");
                } else if (ret.vertex == origBackEdge.getFromVertex()) {
                    child.vertex = origBackEdge.getToVertex();
                    traversingBackward = false;
                    //LOG.info("Case 2");
                }else if (ret.vertex == origBackEdge.getToVertex()) {
                    child.vertex = origBackEdge.getFromVertex();
                    traversingBackward = true;
                    //LOG.info("Case 3");
                }
                //LOG.info("State idx:{} tra:{}", orig.idx, traversingBackward);
                /*
                if (traversingBackward != ret.getOptions().arriveBy) {
                    LOG.error("Actual traversal direction does not match traversal direction in TraverseOptions.");
                    //defectiveTraversal = true;
                }*/
                child.incrementWeight(orig.weight-orig.backState.weight);
                child.durationSeconds += orig.durationSeconds - orig.backState.durationSeconds;
                if (orig.backState != null) {
                    child.distance += Math.abs(orig.distance-orig.backState.distance);
                }
                child.mode = orig.mode;
                //LOG.info("CHILD:{}", child);
                ret = child;
                orig = orig.backState;
            }
            return ret;
        }

        public State reversedClone() {
            State newState = new State(this.vertex, -1, this.mode);
            newState.idx = idx;
            return newState;
=======
            this.durationFromOriginSeconds = 0;
>>>>>>> fa2032e9
        }

        public void incrementTimeInSeconds(long seconds) {
            if (seconds < 0) {
                LOG.warn("A state's time is being incremented by a negative amount while traversing edge "
                    );
                //defectiveTraversal = true;
                return;
            }
/*
            durationSeconds += seconds;
<<<<<<< HEAD
            time += seconds;
*/
            //TODO: decrease time
            if (false) {

                durationSeconds+=seconds;
            } else {

                durationSeconds+=seconds;
            }

=======
            durationFromOriginSeconds += seconds;
>>>>>>> fa2032e9
        }

        public int getDurationSeconds() {
            return durationSeconds;
        }

        public void incrementWeight(float weight) {
            this.weight+=(int)weight;
        }

        public String dump() {
            State state = this;
            StringBuilder out = new StringBuilder();
            out.append("BEGIN PATH DUMP\n");
            while (state != null) {
                out.append(String.format("%s at %s via %s\n", state.vertex, state.weight, state.backEdge));
                state = state.backState;
            }
            out.append("END PATH DUMP\n");

            return out.toString();
        }

<<<<<<< HEAD
        @Override
        public String toString() {
            final StringBuilder sb = new StringBuilder("State{");
            sb.append("vertex=").append(vertex);
            sb.append(", weight=").append(weight);
            sb.append(", backEdge=").append(backEdge);
            sb.append(", durationSeconds=").append(durationSeconds);
            sb.append(", distance=").append(distance);
            sb.append(", idx=").append(idx);
            sb.append('}');
            return sb.toString();
=======
        public int getRoutingVariable (RoutingVariable variable) {
            if (variable == null) throw new NullPointerException("Routing variable is null");

            switch (variable) {
                case DURATION_SECONDS:
                    return this.durationSeconds;
                case WEIGHT:
                    return this.weight;
                case DISTANCE_MILLIMETERS:
                    return this.distance;
                default:
                    throw new IllegalStateException("Unknown routing variable");
            }
        }

        public static enum RoutingVariable {
            /** Time, in seconds */
            DURATION_SECONDS,

            /** Weight/generalized cost (this is what is actually used to find paths) */
            WEIGHT,

            /** Distance, in millimeters */
            DISTANCE_MILLIMETERS
        }
    }

    /**
     * Saves maxStops number of transitStops that are at least minTravelTimeSeconds from start of search
     * If stop is found multiple times best states according to dominanceVariable wins.
     */
    private static class StopVisitor implements RoutingVisitor {
        private final int minTravelTimeSeconds;

        private final StreetLayer streetLayer;

        private final State.RoutingVariable dominanceVariable;

        private final int maxStops;

        private final int NO_STOP_FOUND;

        TIntIntMap stops = new TIntIntHashMap();

        /**
         * @param streetLayer          needed because we need stopForStreetVertex
         * @param dominanceVariable    according to which dominance variable should states be compared (same as in routing)
         * @param maxStops             maximal number of stops that should be found
         * @param minTravelTimeSeconds for stops that should be still added to list of stops
         */
        public StopVisitor(StreetLayer streetLayer, State.RoutingVariable dominanceVariable,
            int maxStops, int minTravelTimeSeconds) {
            this.minTravelTimeSeconds = minTravelTimeSeconds;
            this.streetLayer = streetLayer;
            this.dominanceVariable = dominanceVariable;
            this.maxStops = maxStops;
            this.NO_STOP_FOUND = streetLayer.parentNetwork.transitLayer.stopForStreetVertex
                .getNoEntryKey();
        }

        /**
         * If vertex at current state is transit stop. It adds it to best stops
         * if it is more then minTravelTimeSeconds away and is better then existing path
         * to the same stop according to dominance variable
         */
        @Override
        public void visitVertex(State state) {
            int stop = streetLayer.parentNetwork.transitLayer.stopForStreetVertex.get(state.vertex);
            if (stop != NO_STOP_FOUND) {
                if (state.durationSeconds < minTravelTimeSeconds) {
                    return;
                }
                if (!stops.containsKey(stop) || stops.get(stop) > state
                    .getRoutingVariable(dominanceVariable)) {
                    stops.put(stop, state.getRoutingVariable(dominanceVariable));
                }
            }

        }

        /**
         * @return true when maxStops transitStops are found
         */
        public boolean shouldBreakSearch() {
            return stops.size() >= this.maxStops;
        }

        /**
         * @return found stops. Same format of returned value as in {@link StreetRouter#getReachedStops()}
         */
        public TIntIntMap getStops() {
            return stops;
>>>>>>> fa2032e9
        }
    }

    /**
     * Saves maxVertices number of vertices which have wantedFlag
     * and are at least minTravelTimeSeconds away from the origin
     * <p>
     * If vertex is found multiple times vertex with lower dominanceVariable is saved
     */
    private static class VertexFlagVisitor implements RoutingVisitor {
        private final int minTravelTimeSeconds;

        private final State.RoutingVariable dominanceVariable;

        private final int maxVertices;

        private final VertexStore.VertexFlag wantedFlag;

        VertexStore.Vertex v;

        TIntObjectMap<State> vertices = new TIntObjectHashMap<>();

        public VertexFlagVisitor(StreetLayer streetLayer, State.RoutingVariable dominanceVariable,
            VertexStore.VertexFlag wantedFlag, int maxVertices, int minTravelTimeSeconds) {
            this.minTravelTimeSeconds = minTravelTimeSeconds;
            this.dominanceVariable = dominanceVariable;
            this.wantedFlag = wantedFlag;
            this.maxVertices = maxVertices;
            v = streetLayer.vertexStore.getCursor();
        }

        /**
         * If vertex at current state has wantedFlag it is added to vertices map
         * if it is more then minTravelTimeSeconds away and has backState and non negative vertexIdx
         * <p>
         * If vertex is found multiple times vertex with lower dominanceVariable is saved
         *
         * @param state
         */
        @Override
        public void visitVertex(State state) {
            if (state.vertex < 0 ||
                //skips origin states for bikeShare (since in cycle search for bikeShare origin states
                //can be added to vertices otherwise since they could be traveled for minTravelTimeSeconds with different transport mode)
                state.backState == null || state.durationFromOriginSeconds < minTravelTimeSeconds) {
                return;
            }
            v.seek(state.vertex);
            if (v.getFlag(wantedFlag)) {
                if (!vertices.containsKey(state.vertex)
                    || vertices.get(state.vertex).getRoutingVariable(dominanceVariable) > state
                    .getRoutingVariable(dominanceVariable)) {
                    vertices.put(state.vertex, state);
                }
            }

        }

        /**
         * @return true when maxVertices vertices are found
         */
        public boolean shouldBreakSearch() {
            return vertices.size() >= this.maxVertices;
        }

        /**
         * @return found vertices with wantedFlag. Same format of returned value as in {@link StreetRouter#getReachedVertices(VertexStore.VertexFlag)}
         */
        public TIntObjectMap<State> getVertices() {
            return vertices;
        }
    }
}<|MERGE_RESOLUTION|>--- conflicted
+++ resolved
@@ -9,12 +9,9 @@
 import com.conveyal.r5.util.TIntObjectHashMultimap;
 import com.conveyal.r5.util.TIntObjectMultimap;
 import gnu.trove.iterator.TIntIterator;
-<<<<<<< HEAD
 import com.conveyal.r5.transit.TransportNetwork;
 import gnu.trove.list.TIntList;
 import gnu.trove.list.array.TIntArrayList;
-=======
->>>>>>> fa2032e9
 import gnu.trove.map.TIntIntMap;
 import gnu.trove.map.TIntObjectMap;
 import gnu.trove.map.hash.TIntIntHashMap;
@@ -500,7 +497,6 @@
                 }
             }
 
-<<<<<<< HEAD
             TIntList edgeList;
             if (profileRequest.reverseSearch) {
                 edgeList = streetLayer.incomingEdges.get(s0.vertex);
@@ -509,10 +505,6 @@
             }
             // explore edges leaving this vertex
             edgeList.forEach(eidx -> {
-=======
-            // Traverse all edges leading out of the vertex where this state is located.
-            streetLayer.outgoingEdges.get(s0.vertex).forEach(eidx -> {
->>>>>>> fa2032e9
                 edge.seek(eidx);
                 State s1 = edge.traverse(s0, streetMode, profileRequest, turnCostCalculator);
                 if (s1 != null && s1.distance <= distanceLimitMm && s1.getDurationSeconds() < tmpTimeLimitSeconds) {
@@ -775,12 +767,8 @@
         protected int durationFromOriginSeconds;
         //Distance in mm
         public int distance;
-<<<<<<< HEAD
         public int idx;
-        public Mode mode;
-=======
         public StreetMode streetMode;
->>>>>>> fa2032e9
         public State backState; // previous state in the path chain
         public boolean isBikeShare = false; //is true if vertex in this state is Bike sharing station where mode switching occurs
         public int heuristic = 0; // Underestimate of remaining weight to the destination.
@@ -814,7 +802,7 @@
             this.distance = 0;
             this.streetMode = streetMode;
             this.durationSeconds = 0;
-<<<<<<< HEAD
+            this.durationFromOriginSeconds = 0;
             this.idx = 0;
         }
 
@@ -870,7 +858,7 @@
                 if (orig.backState != null) {
                     child.distance += Math.abs(orig.distance-orig.backState.distance);
                 }
-                child.mode = orig.mode;
+                child.streetMode = orig.streetMode;
                 //LOG.info("CHILD:{}", child);
                 ret = child;
                 orig = orig.backState;
@@ -879,12 +867,9 @@
         }
 
         public State reversedClone() {
-            State newState = new State(this.vertex, -1, this.mode);
+            State newState = new State(this.vertex, -1, this.streetMode);
             newState.idx = idx;
             return newState;
-=======
-            this.durationFromOriginSeconds = 0;
->>>>>>> fa2032e9
         }
 
         public void incrementTimeInSeconds(long seconds) {
@@ -896,21 +881,20 @@
             }
 /*
             durationSeconds += seconds;
-<<<<<<< HEAD
             time += seconds;
 */
             //TODO: decrease time
             if (false) {
 
+                durationSeconds-=seconds;
+                durationFromOriginSeconds -= seconds;
+            } else {
+
                 durationSeconds+=seconds;
-            } else {
-
-                durationSeconds+=seconds;
-            }
-
-=======
-            durationFromOriginSeconds += seconds;
->>>>>>> fa2032e9
+                durationFromOriginSeconds += seconds;
+            }
+
+
         }
 
         public int getDurationSeconds() {
@@ -934,7 +918,7 @@
             return out.toString();
         }
 
-<<<<<<< HEAD
+
         @Override
         public String toString() {
             final StringBuilder sb = new StringBuilder("State{");
@@ -946,7 +930,8 @@
             sb.append(", idx=").append(idx);
             sb.append('}');
             return sb.toString();
-=======
+        }
+
         public int getRoutingVariable (RoutingVariable variable) {
             if (variable == null) throw new NullPointerException("Routing variable is null");
 
@@ -1039,7 +1024,6 @@
          */
         public TIntIntMap getStops() {
             return stops;
->>>>>>> fa2032e9
         }
     }
 
