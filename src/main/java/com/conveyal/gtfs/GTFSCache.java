--- conflicted
+++ resolved
@@ -29,16 +29,7 @@
     private static final Logger LOG = LoggerFactory.getLogger(GTFSCache.class);
     private final LoadingCache<String, GTFSFeed> cache;
 
-<<<<<<< HEAD
     public final FileStorage fileStorage;
-=======
-    private final String bucket;
-    private final FileStorage fileStore;
-
-    public interface Config {
-        String bundleBucket ();
-    }
->>>>>>> 09225175
 
     public static String cleanId(String id) {
         return id.replaceAll("[^A-Za-z0-9_]", "-");
@@ -113,59 +104,21 @@
     private @Nonnull GTFSFeed retrieveAndProcessFeed(String id) throws GtfsLibException {
         FileStorageKey dbKey = getFileKey(id, "db");
         FileStorageKey dbpKey = getFileKey(id, "db.p");
-
-<<<<<<< HEAD
         if (fileStorage.exists(dbKey) && fileStorage.exists(dbpKey)) {
-            // Ensure both files are local
+            // Ensure both MapDB files are local, pulling them down from remote storage as needed.
+            fileStorage.getFile(dbKey);
             fileStorage.getFile(dbpKey);
             return new GTFSFeed(fileStorage.getFile(dbKey));
         }
-
         FileStorageKey zipKey = getFileKey(id, "zip");
-        LOG.debug("Building or rebuilding MapDB from original GTFS ZIP file at {}...", zipKey);
-        if (fileStorage.exists(zipKey)) {
-            try {
-                File tempDbFile = FileUtils.createScratchFile("db");
-                File tempDbpFile = new File(tempDbFile.getAbsolutePath() + ".p");
-                ZipFile zipFile = new ZipFile(fileStorage.getFile(zipKey));
-
-                GTFSFeed feed = new GTFSFeed(tempDbFile);
-                feed.loadFromFile(zipFile);
-                feed.findPatterns();
-
-                // Close the DB and flush to disk before we start moving and copying files around.
-                feed.close();
-
-                // Ensure the DB and DB.p files have been fully stored.
-                fileStorage.moveIntoStorage(dbKey, tempDbFile);
-                fileStorage.moveIntoStorage(dbpKey, tempDbpFile);
-
-                return new GTFSFeed(fileStorage.getFile(dbKey));
-            } catch (Exception e) {
-                LOG.error("Error loading Zip file for GTFS Feed from {}", zipKey, e);
-                throw new RuntimeException(e);
-            }
-        } else {
-            LOG.error("Original GTFS ZIP for {} could not be found.", zipKey);
-=======
-        if (fileStore.exists(dbKey) && fileStore.exists(dbpKey)) {
-            // Ensure both MapDB files are local, pulling them down from remote storage as needed.
-            fileStore.getFile(dbKey);
-            fileStore.getFile(dbpKey);
-            return new GTFSFeed(fileStore.getFile(dbKey));
+        if (!fileStorage.exists(zipKey)) {
+            throw new GtfsLibException("Original GTFS zip file could not be found: " + zipKey);
         }
-
-        FileStorageKey zipKey = getFileKey(id, "zip");
-        if (!fileStore.exists(zipKey)) {
-            throw new GtfsLibException("Original GTFS zip file could not be found: " + zipKey);
->>>>>>> 09225175
-        }
-
         LOG.debug("Building or rebuilding MapDB from original GTFS ZIP file at {}...", zipKey);
         try {
             File tempDbFile = FileUtils.createScratchFile("db");
             File tempDbpFile = new File(tempDbFile.getAbsolutePath() + ".p");
-            ZipFile zipFile = new ZipFile(fileStore.getFile(zipKey));
+            ZipFile zipFile = new ZipFile(fileStorage.getFile(zipKey));
 
             GTFSFeed feed = new GTFSFeed(tempDbFile);
             feed.loadFromFile(zipFile);
@@ -174,11 +127,11 @@
             // Close the DB and flush to disk before we start moving and copying files around.
             feed.close();
 
-            // Ensure the DB and DB.p files have been fully stored.
-            fileStore.moveIntoStorage(dbKey, tempDbFile);
-            fileStore.moveIntoStorage(dbpKey, tempDbpFile);
+            // Put the DB and DB.p files in local cache, and mirror to remote storage if configured.
+            fileStorage.moveIntoStorage(dbKey, tempDbFile);
+            fileStorage.moveIntoStorage(dbpKey, tempDbpFile);
 
-            return new GTFSFeed(fileStore.getFile(dbKey));
+            return new GTFSFeed(fileStorage.getFile(dbKey));
         } catch (Exception e) {
             throw new GtfsLibException("Error loading zip file for GTFS feed: " + zipKey, e);
         }
