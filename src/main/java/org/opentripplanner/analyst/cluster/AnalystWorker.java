--- conflicted
+++ resolved
@@ -20,16 +20,9 @@
 import org.apache.http.config.SocketConfig;
 import org.apache.http.conn.HttpHostConnectException;
 import org.apache.http.entity.ByteArrayEntity;
-<<<<<<< HEAD
 import org.apache.http.impl.client.HttpClients;
 import org.apache.http.impl.conn.PoolingHttpClientConnectionManager;
-=======
-import org.apache.http.impl.client.DefaultHttpClient;
 import org.apache.http.message.BasicHeader;
-import org.apache.http.params.BasicHttpParams;
-import org.apache.http.params.HttpConnectionParams;
-import org.apache.http.params.HttpParams;
->>>>>>> 23a6531a
 import org.apache.http.util.EntityUtils;
 import org.opentripplanner.analyst.PointSet;
 import org.opentripplanner.analyst.ResultSet;
@@ -74,7 +67,6 @@
 
     String s3Prefix = "analyst-dev";
 
-<<<<<<< HEAD
     static final HttpClient httpClient;
 
     static {
@@ -91,11 +83,9 @@
                 .setConnectionManager(mgr)
                 .build();
     }
-=======
+
     private final String workerId = UUID.randomUUID().toString().replace("-", ""); // a unique identifier for each worker so the broker can catalog them
 
-    DefaultHttpClient httpClient = new DefaultHttpClient();
->>>>>>> 23a6531a
 
     // Of course this will eventually need to be shared between multiple AnalystWorker threads.
     ClusterGraphBuilder clusterGraphBuilder;
@@ -280,16 +270,10 @@
 
     public List<AnalystClusterRequest> getSomeWork() {
 
-<<<<<<< HEAD
         // Run a POST request (long-polling for work) indicating which graph this worker prefers to work on
         String url = BROKER_BASE_URL + "/dequeue/" + graphId;
         HttpPost httpPost = new HttpPost(url);
-=======
-        // Run a GET request (long-polling for work) indicating which graph this worker prefers to work on
-        String url = BROKER_BASE_URL + "/" + graphId;
-        HttpGet httpGet = new HttpGet(url);
-        httpGet.setHeader(new BasicHeader(WORKER_ID_HEADER, workerId));
->>>>>>> 23a6531a
+        httpPost.setHeader(new BasicHeader(WORKER_ID_HEADER, workerId));
         HttpResponse response = null;
         try {
             response = httpClient.execute(httpPost);
