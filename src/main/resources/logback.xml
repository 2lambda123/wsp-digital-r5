--- conflicted
+++ resolved
@@ -15,13 +15,9 @@
     <logger name="com.conveyal.osmlib" level="INFO" />
     <logger name="com.conveyal.gtfs" level="INFO" />
     <logger name="com.conveyal.r5.profile.ExecutionTimer" level="INFO"/>
-<<<<<<< HEAD
     <logger name="graphql.GraphQL" level="WARN" />
     <logger name="org.mongodb.driver.connection" level="WARN" />
     <logger name="org.eclipse.jetty" level="WARN" />
-
-=======
     <logger name="com.conveyal.r5.profile.FastRaptorWorker" level="INFO" />
->>>>>>> 3c63f05d
 
 </configuration>